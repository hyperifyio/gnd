--- conflicted
+++ resolved
@@ -1,7 +1,6 @@
 bin
 .idea
 coverage.out
-<<<<<<< HEAD
 
 # Generated files
 benchmark_results.txt
@@ -11,8 +10,4 @@
 # Profiles
 profiles/
 *.prof
-=======
-profiles/
-*.prof
-tensor.test
->>>>>>> 3376b6cf
+tensor.test